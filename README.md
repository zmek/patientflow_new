# [WORK IN PROGRESS] PatientFlow: Code and training materials for predicting short-term hospital bed capacity using real-time data

Welcome to the PatientFlow repo, which is designed to support hospital bed management through predictive modelling. The repository shows methods for forecasting short-term bed capacity, a crucial aspect of hospital operations that impacts patient care and resource allocation.

Please note that you are looking at this repo prior to its first release. It is incomplete. 

## Objectives
1. Develop code that was originally written for University College London Hospital into a reusable resource following the principles of [Reproducible Analytical Pipelines](https://analysisfunction.civilservice.gov.uk/support/reproducible-analytical-pipelines/)
2. Share the resource with analysts, bed managers and other interested parties in the NHS and other hospital systems
3. Provide training materials to inform and educate anyone who wishes to adopt a similar approach

## Main Features of our modelling approach

<<<<<<< HEAD
- **User led:** This work is the result of close collaboration with operations directors and bed managers in the Coordination Centre, University College London Hospital, over four years. What is modelled directly reflects how they work and what is most useful to them.
- **Focused on short-term predictions:** We demonstrate the creation and evaluation of predictive models. The output from these models is a prediction of how many beds with be needed by patients within a short time horizon of (say) 8 hours. (Later we plan to add modules that also predict supply and net bed position over the same period)
- **Assumes real-time data is available:** Our focus is on how hospitals can make use of real-time data to make informed decisions on the ground. The majority of the modelling here is designed assuming that a hospital has some capacity to run models using real-time (or near to real-time) data in its electronic health record. However, we will also consider what is achievable without real-time EHR data, or only with minimal data on ED attendances.
=======
- **User led:** This work is the result of close collaboration with operations directors and bed managers in the Coordination Centre, University College London Hospital (UCLH), over four years. What is modelled directly reflects how they work and what is most useful to them.
- **Focused on short-term predictions:** We demonstrate the creation and evaluation of predictive models. The output from these models is a prediction of how many beds with be needed by patients within a short time horizon of (say) 8 hours. (Later we plan to add modules that also predict supply and net bed position over the same period.)
- **Assumes real-time data is available:** Our focus is on how hospitals can make use of real-time data to make informed decisions on the ground. All the modelling here assumes that a hospital has some capacity to run models using real-time (or near to real-time) data in its electronic health record, even if this data is minimal (see next point).
- **Demonstrates prediction with minimal data:** Recognising that some hospitals are not set up for real-time data modelling, we also demonstrate how short-term demand forecasting could be done using only the datapoints collected for the [Operational Pressures Escalation Levels (OPEL) Framework](https://www.england.nhs.uk/wp-content/uploads/2016/10/PRN00551-OPEL-Framework-2023.24-V2.0.pdf)
>>>>>>> 5e782aee

## Main Features of this repository

- **Reproducible** - We follow the principles of Reproducible Analytical Pipelines, with the aim that the code can be easily adopted in other settings
- **Accessible** - All the elements are based on simple techniques and methods in Health Data Science and Operational Research. The narrative in the notebooks is intended to be accessible to someone without any knowledge of programming; it should still be possible to follow the approach. We intend that anyone with some knowledge of Python could understand and adapt the code for their use. 
- **Modular:** The repository is structured into submodules, each intended to predict specific aspects of bed capacity (supply of empty beds, demand for beds and net position in 8 hours' time).
- **Interactive:** The repository includes an accompanying set of notebooks with code written on Python, and notebooks that will be runable on Colab and BinderHub. 
- **Practical:** We hope to include a dataset, derived from the work we did at University College London Hospital, which can be used to step through the modelling process. This means that, even if your hospital is not set up to do real-time prediction yet, you can still follow the same steps we took. We are currently working on a Data Protection Impact Assessment (DPIA) with our colleagues at UCLH.

## Repository Structure

- `patientflow`: This will be a Python package contains all the necessary modules and submodules, including predictive models for emergency demand. Later, we will develop modules for predicting discharge, and net bed position
- `notebooks`: This folder contains the notebooks with training materials to support the use of the package. The first two have been written.  
- `LICENSE`
- `README.md` (You are here)
- `environment.yml`
- `requirements.txt`
- `setup.py`

## Getting Started

1. **Exploration:** Start with the [`notebooks` README](/notebooks/README.md) to get an outline of the training materials we intend to provide for modelling of emergency demand for beds, and read the  [`patientflow` README ](/patientflow/README.md) to understand our intentions for the Python package
2. **[Coming later] Installation:** Follow the instructions in `setup.py` to set up the environment and install necessary dependencies
3. **[Coming later] Configuration:** Utilise `environment.yml` and `requirements.txt` to configure your environment to run these models

## Contributing

One we have released this as a package, we will welcome contributions from the community. At that point, we will add guidelines on how to contribute effectively.

## Using this repository

If your hospital is in the UK and might be interested in using the training materials and/or code, we would love to hear from you. Please contact Dr Zella King at zella [dot] king [at] ucl.ac.uk. We have some funds to travel to NHS Trusts in the summer of 2024 to discuss the work. 

## Acknowlegement

The work here has been done by researchers at University College London (UCL). UCL provided some financial support to develop the materials shared here. None of this work would be possible without the support and commitment of many colleagues from University College London Hospital.

This repo has been forked from the excellent [py-pi template](https://github.com/health-data-science-OR/pypi-template) developed by Tom Monks. <|MERGE_RESOLUTION|>--- conflicted
+++ resolved
@@ -11,16 +11,10 @@
 
 ## Main Features of our modelling approach
 
-<<<<<<< HEAD
-- **User led:** This work is the result of close collaboration with operations directors and bed managers in the Coordination Centre, University College London Hospital, over four years. What is modelled directly reflects how they work and what is most useful to them.
-- **Focused on short-term predictions:** We demonstrate the creation and evaluation of predictive models. The output from these models is a prediction of how many beds with be needed by patients within a short time horizon of (say) 8 hours. (Later we plan to add modules that also predict supply and net bed position over the same period)
-- **Assumes real-time data is available:** Our focus is on how hospitals can make use of real-time data to make informed decisions on the ground. The majority of the modelling here is designed assuming that a hospital has some capacity to run models using real-time (or near to real-time) data in its electronic health record. However, we will also consider what is achievable without real-time EHR data, or only with minimal data on ED attendances.
-=======
 - **User led:** This work is the result of close collaboration with operations directors and bed managers in the Coordination Centre, University College London Hospital (UCLH), over four years. What is modelled directly reflects how they work and what is most useful to them.
 - **Focused on short-term predictions:** We demonstrate the creation and evaluation of predictive models. The output from these models is a prediction of how many beds with be needed by patients within a short time horizon of (say) 8 hours. (Later we plan to add modules that also predict supply and net bed position over the same period.)
 - **Assumes real-time data is available:** Our focus is on how hospitals can make use of real-time data to make informed decisions on the ground. All the modelling here assumes that a hospital has some capacity to run models using real-time (or near to real-time) data in its electronic health record, even if this data is minimal (see next point).
 - **Demonstrates prediction with minimal data:** Recognising that some hospitals are not set up for real-time data modelling, we also demonstrate how short-term demand forecasting could be done using only the datapoints collected for the [Operational Pressures Escalation Levels (OPEL) Framework](https://www.england.nhs.uk/wp-content/uploads/2016/10/PRN00551-OPEL-Framework-2023.24-V2.0.pdf)
->>>>>>> 5e782aee
 
 ## Main Features of this repository
 
